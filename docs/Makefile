# Minimal makefile for Sphinx documentation
#

.PHONY: clean

# You can set these variables from the command line.
SPHINXOPTS    =
SPHINXBUILD   = python -msphinx
SPHINXPROJ    = alertlogic-sdk-python
SOURCEDIR     = .
BUILDDIR      = _build

APISDIR       = ../almdrlib/apis
APIDOCSDIR	  = ./$(BUILDDIR)/api_html
APISPECFILES  := $(shell find $(APISDIR) -name '*.yaml')
APIDOCFILES   := $(subst $(APISDIR),$(APIDOCSDIR),$(APISPECFILES:%.yaml=%.html))

VPATH 		  = $(APISDIR)

REDOC		  = npx redoc-cli
REDOCOPTS     = bundle -t _redoc_templates/page.html.hsb


# Put it first so that "make" without argument is like "make help".
help:
	@$(SPHINXBUILD) -M help "$(SOURCEDIR)" "$(BUILDDIR)" $(SPHINXOPTS) $(O)

.PHONY: help Makefile

redoc: $(APIDOCFILES)

$(APIDOCSDIR)/%.html: %.yaml
	@echo $@
<<<<<<< HEAD
=======
	@echo $<
	$(eval SERVICEBASE=$(shell sh -c "echo '$@' | sed -Ee 's/\/[a-zA-Z0-9_\-\.]+\.html//g'"))
>>>>>>> 3d71a74c
	$(REDOC) $(REDOCOPTS) $< -o $@
	cp -r _redoc_templates/content '$(SERVICEBASE)/'


# Catch-all target: route all unknown targets to Sphinx using the new
# "make mode" option.  $(O) is meant as a shortcut for $(SPHINXOPTS).
html: Makefile
	@$(SPHINXBUILD) -M $@ "$(SOURCEDIR)" "$(BUILDDIR)" $(SPHINXOPTS) $(O)

clean:
	rm -fr $(APIDOCSDIR)<|MERGE_RESOLUTION|>--- conflicted
+++ resolved
@@ -30,12 +30,7 @@
 redoc: $(APIDOCFILES)
 
 $(APIDOCSDIR)/%.html: %.yaml
-	@echo $@
-<<<<<<< HEAD
-=======
-	@echo $<
 	$(eval SERVICEBASE=$(shell sh -c "echo '$@' | sed -Ee 's/\/[a-zA-Z0-9_\-\.]+\.html//g'"))
->>>>>>> 3d71a74c
 	$(REDOC) $(REDOCOPTS) $< -o $@
 	cp -r _redoc_templates/content '$(SERVICEBASE)/'
 
